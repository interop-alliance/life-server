--- conflicted
+++ resolved
@@ -218,11 +218,6 @@
 
   async put (url, stream, contentType) {
     // PUT requests not supported on containers. Use POST instead
-<<<<<<< HEAD
-    if (resourcePath.endsWith('/')) {
-      return callback(error(409,
-        'PUT not supported on containers, use POST instead'))
-=======
     if ((url.url || url).endsWith('/')) {
       throw error(409,
         'PUT not supported on containers, use POST instead')
@@ -232,7 +227,6 @@
     if (!contentType) {
       throw error(415,
         'PUT request require a valid content type via the Content-Type header')
->>>>>>> be2fae30
     }
 
     // First check if we are above quota
@@ -354,16 +348,6 @@
       return { 'stream': stats, 'contentType': contentType, 'container': stats.isDirectory() }
     }
 
-<<<<<<< HEAD
-      // windows does not differentiate between file paths with or without trailing slash
-      if (reqPath.substr(-1) === '/' && !stats.isDirectory()) {
-        return callback(error(404, 'Can\'t find directory requested: ' + filename))
-      }
-
-      // Just return, since resource exists
-      if (!includeBody) {
-        return callback(null, {'stream': stats, 'contentType': contentType, 'container': stats.isDirectory()})
-=======
     // Found a container
     if (stats.isDirectory()) {
       const { url: absContainerUri } = await this.resourceMapper
@@ -376,7 +360,6 @@
       } catch (err) {
         debug.handlers('GET container -- Read error:' + err.message)
         throw err
->>>>>>> be2fae30
       }
       const stream = stringToStream(data)
       // TODO 'text/turtle' is fixed, should be contentType instead
