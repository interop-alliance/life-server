--- conflicted
+++ resolved
@@ -93,14 +93,9 @@
   // Maps a given server file to a URL
   async mapFileToUrl ({ path, hostname }) {
     // Determine the URL by chopping off everything after the dollar sign
-<<<<<<< HEAD
     let pathname = this._removeDollarExtension(path.substring(this._rootPath.length))
     pathname = this._replaceBackslashes(pathname)
-    const url = `${this.getBaseUrl(hostname)}${encodeURI(pathname)}`
-=======
-    const pathname = this._removeDollarExtension(path.substring(this._rootPath.length))
     const url = `${this.resolveUrl(hostname)}${encodeURI(pathname)}`
->>>>>>> be2fae30
     return { url, contentType: this._getContentTypeByExtension(path) }
   }
 
