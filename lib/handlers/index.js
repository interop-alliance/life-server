module.exports = handler

const path = require('path')
const debug = require('debug')('solid:index')
const Negotiator = require('negotiator')
const url = require('url')
<<<<<<< HEAD
const URI = require('urijs')
=======
>>>>>>> be2fae30

async function handler (req, res, next) {
  const indexFile = 'index.html'
  const ldp = req.app.locals.ldp
  const negotiator = new Negotiator(req)
  const requestedType = negotiator.mediaType()

  try {
    const { path: filename } = await req.app.locals.ldp.resourceMapper.mapUrlToFile({ url: req })

    const stats = await ldp.stat(filename)
    if (!stats.isDirectory()) {
      return next()
    }
    // redirect to the right container if missing trailing /
    if (req.path.lastIndexOf('/') !== req.path.length - 1) {
<<<<<<< HEAD
      return res.redirect(301, URI.joinPaths(req.path, '/', '//').toString())
=======
      return res.redirect(301, req.path + '/')
>>>>>>> be2fae30
    }

    if (requestedType && requestedType.indexOf('text/html') !== 0) {
      return next()
    }
    debug('Looking for index in ' + req.path)

    // Check if file exists in first place
<<<<<<< HEAD
    ldp.exists(req.hostname, path.join(req.path, indexFile), function (err) {
      if (err) {
        return next()
      }
      res.locals.path = url.resolve(req.path, indexFile)
      debug('Found an index for current path')
      return next()
    })
  })
=======
    await ldp.exists(req.hostname, path.join(req.path, indexFile))
    res.locals.path = url.resolve(req.path, indexFile)
    debug('Found an index for current path')
  } catch (e) {
    // Ignore errors
  }
  next()
>>>>>>> be2fae30
}<|MERGE_RESOLUTION|>--- conflicted
+++ resolved
@@ -4,10 +4,7 @@
 const debug = require('debug')('solid:index')
 const Negotiator = require('negotiator')
 const url = require('url')
-<<<<<<< HEAD
 const URI = require('urijs')
-=======
->>>>>>> be2fae30
 
 async function handler (req, res, next) {
   const indexFile = 'index.html'
@@ -24,11 +21,7 @@
     }
     // redirect to the right container if missing trailing /
     if (req.path.lastIndexOf('/') !== req.path.length - 1) {
-<<<<<<< HEAD
-      return res.redirect(301, URI.joinPaths(req.path, '/', '//').toString())
-=======
-      return res.redirect(301, req.path + '/')
->>>>>>> be2fae30
+      return res.redirect(301, URI.joinPaths(req.path, '/').toString())
     }
 
     if (requestedType && requestedType.indexOf('text/html') !== 0) {
@@ -37,17 +30,6 @@
     debug('Looking for index in ' + req.path)
 
     // Check if file exists in first place
-<<<<<<< HEAD
-    ldp.exists(req.hostname, path.join(req.path, indexFile), function (err) {
-      if (err) {
-        return next()
-      }
-      res.locals.path = url.resolve(req.path, indexFile)
-      debug('Found an index for current path')
-      return next()
-    })
-  })
-=======
     await ldp.exists(req.hostname, path.join(req.path, indexFile))
     res.locals.path = url.resolve(req.path, indexFile)
     debug('Found an index for current path')
@@ -55,5 +37,4 @@
     // Ignore errors
   }
   next()
->>>>>>> be2fae30
 }