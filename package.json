{
  "name": "solid-server",
  "description": "Solid server on top of the file-system",
<<<<<<< HEAD
  "version": "5.0.0-beta.7",
=======
  "version": "4.4.2",
>>>>>>> bbff2548
  "author": {
    "name": "Tim Berners-Lee",
    "email": "timbl@w3.org"
  },
  "contributors": [
    {
      "name": "Arne Hassel",
      "url": "http://icanhasweb.net/"
    },
    {
      "name": "Nicola Greco",
      "email": "me@nicolagreco.com"
    },
    {
      "name": "Kjetil Kjernsmo",
      "email": "kjetil@inrupt.com",
      "url": "http://kjetil.kjernsmo.net/"
    },
    {
      "name": "Martin Martinez Rivera",
      "email": "martinmr@mit.edu"
    },
    {
      "name": "Andrei Sambra",
      "url": "https://deiu.me/"
    },
    {
      "name": "Ruben Taelman",
      "url": "https://www.rubensworks.net/"
    },
    {
      "name": "Ruben Verborgh",
      "email": "ruben@verborgh.org",
      "url": "https://ruben.verborgh.org/"
    },
    {
      "name": "Dmitri Zagidulin",
      "url": "https://github.com/dmitrizagidulin/"
    },
    {
      "name": "Arne Hassel",
      "email": "arne.hassel@inrupt.com",
      "url": "https://icanhasweb.net/"
    }
  ],
  "license": "MIT",
  "repository": {
    "type": "git",
    "url": "https://github.com/solid/node-solid-server"
  },
  "homepage": "https://github.com/solid/node-solid-server",
  "bugs": "https://github.com/solid/node-solid-server/issues",
  "dependencies": {
    "@solid/oidc-auth-manager": "^0.17.1",
    "@solid/acl-check": "^0.1.3",
    "body-parser": "^1.18.3",
    "bootstrap": "^3.3.7",
    "busboy": "^0.2.12",
    "cached-path-relative": "^1.0.2",
    "camelize": "^1.0.0",
    "cheerio": "^1.0.0-rc.2",
    "colorette": "^1.0.5",
    "commander": "^2.9.0",
    "cors": "^2.7.1",
    "debug": "^2.6.9",
    "express": "^4.16.3",
    "express-handlebars": "^3.0.0",
    "express-session": "^1.15.6",
    "extend": "^3.0.0",
    "from2": "^2.1.0",
    "fs-extra": "^2.1.0",
    "get-folder-size": "^2.0.0",
    "glob": "^7.1.1",
    "global-tunnel-ng": "^2.1.0",
    "handlebars": "^4.0.13",
    "http-proxy-middleware": "^0.18.0",
    "inquirer": "^1.0.2",
    "ip-range-check": "0.0.2",
    "is-ip": "^2.0.0",
    "li": "^1.0.1",
    "mashlib": "^0.7.15",
    "mime-types": "^2.1.11",
    "negotiator": "^0.6.0",
    "node-fetch": "^2.1.2",
    "node-forge": "^0.7.4",
    "nodemailer": "^3.1.4",
    "oidc-op-express": "^0.0.3",
    "owasp-password-strength-test": "^1.3.0",
    "proper-lockfile": "^3.2.0",
    "rdflib": "^0.17.1",
    "recursive-readdir": "^2.1.0",
    "rimraf": "^2.5.0",
    "solid-auth-client": "^2.2.12",
    "solid-namespace": "^0.1.0",
    "solid-ws": "^0.2.3",
    "text-encoder-lite": "^1.0.1",
    "the-big-username-blacklist": "^1.5.1",
    "ulid": "^0.1.0",
    "urijs": "^1.19.1",
    "uuid": "^3.0.0",
    "valid-url": "^1.0.9",
    "validator": "^10.9.0",
    "vhost": "^3.0.2",
    "webid": "^0.3.11"
  },
  "devDependencies": {
    "@solid/oidc-op": "^0.4.0",
    "@solid/solid-auth-oidc": "^0.3.0",
    "chai": "^3.5.0",
    "chai-as-promised": "^6.0.0",
    "cross-env": "^5.2.0",
    "dirty-chai": "^1.2.2",
    "localstorage-memory": "^1.0.2",
    "mocha": "^5.1.1",
    "nock": "^9.0.14",
    "node-mocks-http": "^1.7.0",
    "nyc": "^13.3.0",
    "randombytes": "^2.0.1",
    "sinon": "^2.1.0",
    "sinon-chai": "^2.8.0",
    "snyk": "^1.136.1",
    "standard": "^8.6.0",
    "supertest": "^3.0.0",
    "turtle-validator": "^1.0.2",
    "whatwg-url": "^6.1.0"
  },
  "main": "index.js",
  "scripts": {
    "solid": "node ./bin/solid",
    "standard": "standard '{bin,examples,lib,test}/**/*.js'",
    "validate": "node ./test/validate-turtle.js",
    "nyc": "cross-env NODE_TLS_REJECT_UNAUTHORIZED=0 nyc --reporter=text-summary mocha",
    "mocha": "cross-env NODE_TLS_REJECT_UNAUTHORIZED=0 mocha",
    "test": "npm run standard && npm run validate && npm run nyc",
    "clean": "rimraf config/templates config/views",
    "reset": "rimraf .db data && npm run clean"
  },
  "nyc": {
    "reporter": [
      "html",
      "text-summary"
    ],
    "cache": true
  },
  "standard": {
    "globals": [
      "after",
      "afterEach",
      "before",
      "beforeEach",
      "describe",
      "it"
    ]
  },
  "bin": {
    "solid": "./bin/solid"
  },
  "engines": {
    "node": ">=8.0"
  }
}<|MERGE_RESOLUTION|>--- conflicted
+++ resolved
@@ -1,11 +1,7 @@
 {
   "name": "solid-server",
   "description": "Solid server on top of the file-system",
-<<<<<<< HEAD
   "version": "5.0.0-beta.7",
-=======
-  "version": "4.4.2",
->>>>>>> bbff2548
   "author": {
     "name": "Tim Berners-Lee",
     "email": "timbl@w3.org"
