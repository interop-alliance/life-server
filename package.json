{
  "name": "solid-server",
  "description": "Solid server on top of the file-system",
  "version": "5.0.0",
  "author": {
    "name": "Tim Berners-Lee",
    "email": "timbl@w3.org"
  },
  "contributors": [
    {
      "name": "Arne Hassel",
      "url": "http://icanhasweb.net/"
    },
    {
      "name": "Nicola Greco",
      "email": "me@nicolagreco.com"
    },
    {
      "name": "Kjetil Kjernsmo",
      "email": "kjetil@inrupt.com",
      "url": "http://kjetil.kjernsmo.net/"
    },
    {
      "name": "Martin Martinez Rivera",
      "email": "martinmr@mit.edu"
    },
    {
      "name": "Andrei Sambra",
      "url": "https://deiu.me/"
    },
    {
      "name": "Ruben Taelman",
      "url": "https://www.rubensworks.net/"
    },
    {
      "name": "Ruben Verborgh",
      "email": "ruben@verborgh.org",
      "url": "https://ruben.verborgh.org/"
    },
    {
      "name": "Dmitri Zagidulin",
      "url": "https://github.com/dmitrizagidulin/"
    },
    {
      "name": "Arne Hassel",
      "email": "arne.hassel@inrupt.com",
      "url": "https://icanhasweb.net/"
    }
  ],
  "license": "MIT",
  "repository": {
    "type": "git",
    "url": "https://github.com/solid/node-solid-server"
  },
  "homepage": "https://github.com/solid/node-solid-server",
  "bugs": "https://github.com/solid/node-solid-server/issues",
  "dependencies": {
    "@solid/acl-check": "^0.2.0",
    "@solid/oidc-auth-manager": "^0.17.1",
    "body-parser": "^1.18.3",
    "bootstrap": "^3.3.7",
    "busboy": "^0.2.12",
    "cached-path-relative": "^1.0.2",
    "camelize": "^1.0.0",
    "cheerio": "^1.0.0-rc.2",
    "colorette": "^1.0.5",
    "commander": "^2.9.0",
    "cors": "^2.7.1",
    "debug": "^2.6.9",
    "express": "^4.16.3",
    "express-handlebars": "^3.0.0",
    "express-session": "^1.15.6",
    "extend": "^3.0.0",
    "from2": "^2.1.0",
    "fs-extra": "^2.1.0",
    "get-folder-size": "^2.0.0",
    "glob": "^7.1.1",
    "global-tunnel-ng": "^2.1.0",
    "handlebars": "^4.0.13",
    "http-proxy-middleware": "^0.18.0",
    "inquirer": "^1.0.2",
    "into-stream": "^5.0.0",
    "ip-range-check": "0.0.2",
    "is-ip": "^2.0.0",
    "li": "^1.0.1",
    "mashlib": "^0.7.18",
    "mime-types": "^2.1.11",
    "mkdir-recursive": "^0.4.0",
    "negotiator": "^0.6.0",
    "node-fetch": "^2.1.2",
    "node-forge": "^0.7.4",
    "nodemailer": "^3.1.4",
    "oidc-op-express": "^0.0.3",
    "owasp-password-strength-test": "^1.3.0",
    "proper-lockfile": "^3.2.0",
    "rdflib": "^0.17.1",
    "recursive-readdir": "^2.1.0",
    "rimraf": "^2.5.0",
    "solid-auth-client": "^2.2.12",
    "solid-namespace": "^0.1.0",
    "solid-ws": "^0.2.3",
    "text-encoder-lite": "^1.0.1",
    "the-big-username-blacklist": "^1.5.1",
    "ulid": "^0.1.0",
    "urijs": "^1.19.1",
    "uuid": "^3.0.0",
    "valid-url": "^1.0.9",
    "validator": "^10.9.0",
    "vhost": "^3.0.2",
    "webid": "^0.3.11"
  },
  "devDependencies": {
    "@solid/oidc-op": "^0.4.0",
    "@solid/solid-auth-oidc": "^0.3.0",
    "chai": "^3.5.0",
    "chai-as-promised": "^6.0.0",
    "cross-env": "^5.2.0",
    "dirty-chai": "^1.2.2",
    "localstorage-memory": "^1.0.2",
    "mocha": "^5.1.1",
    "nock": "^9.0.14",
    "node-mocks-http": "^1.7.0",
<<<<<<< HEAD
    "nyc": "^13.0.1",
    "pre-commit": "^1.2.2",
=======
    "nyc": "^13.3.0",
    "randombytes": "^2.0.1",
>>>>>>> 11ab5132
    "sinon": "^2.1.0",
    "sinon-chai": "^2.8.0",
    "snyk": "^1.136.1",
    "standard": "^8.6.0",
    "supertest": "^3.0.0",
    "turtle-validator": "^1.0.2",
    "whatwg-url": "^6.1.0"
  },
  "pre-commit": [
    "standard"
  ],
  "main": "index.js",
  "scripts": {
    "solid": "node ./bin/solid",
    "standard": "standard '{bin,examples,lib,test}/**/*.js'",
    "validate": "node ./test/validate-turtle.js",
    "nyc": "cross-env NODE_TLS_REJECT_UNAUTHORIZED=0 nyc --reporter=text-summary mocha",
    "mocha": "cross-env NODE_TLS_REJECT_UNAUTHORIZED=0 mocha",
    "test": "npm run standard && npm run validate && npm run nyc",
    "clean": "rimraf config/templates config/views",
    "reset": "rimraf .db data && npm run clean"
  },
  "nyc": {
    "reporter": [
      "html",
      "text-summary"
    ],
    "cache": true
  },
  "standard": {
    "globals": [
      "after",
      "afterEach",
      "before",
      "beforeEach",
      "describe",
      "it"
    ]
  },
  "bin": {
    "solid": "./bin/solid"
  },
  "engines": {
    "node": ">=8.0"
  }
}<|MERGE_RESOLUTION|>--- conflicted
+++ resolved
@@ -120,13 +120,9 @@
     "mocha": "^5.1.1",
     "nock": "^9.0.14",
     "node-mocks-http": "^1.7.0",
-<<<<<<< HEAD
-    "nyc": "^13.0.1",
+    "nyc": "^13.3.0",
     "pre-commit": "^1.2.2",
-=======
-    "nyc": "^13.3.0",
     "randombytes": "^2.0.1",
->>>>>>> 11ab5132
     "sinon": "^2.1.0",
     "sinon-chai": "^2.8.0",
     "snyk": "^1.136.1",
