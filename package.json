--- conflicted
+++ resolved
@@ -59,13 +59,9 @@
     "node-forge": "^0.6.38",
     "nodemailer": "^3.1.4",
     "nomnom": "^1.8.1",
-<<<<<<< HEAD
     "oidc-auth-manager": "^0.11.1",
     "oidc-op-express": "^0.0.3",
-    "rdflib": "^0.15.0",
-=======
     "rdflib": "^0.16.2",
->>>>>>> 47c47e3f
     "recursive-readdir": "^2.1.0",
     "request": "^2.72.0",
     "rimraf": "^2.5.0",
