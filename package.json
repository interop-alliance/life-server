{
  "name": "solid-server",
  "description": "Solid server on top of the file-system",
<<<<<<< HEAD
  "version": "4.4.1",
=======
  "version": "5.0.0-beta.5",
>>>>>>> be2fae30
  "author": {
    "name": "Tim Berners-Lee",
    "email": "timbl@w3.org"
  },
  "contributors": [
    {
      "name": "Arne Hassel",
      "url": "http://icanhasweb.net/"
    },
    {
      "name": "Nicola Greco",
      "email": "me@nicolagreco.com"
    },
    {
      "name": "Kjetil Kjernsmo",
      "email": "kjetil@inrupt.com",
      "url": "http://kjetil.kjernsmo.net/"
    },
    {
      "name": "Martin Martinez Rivera",
      "email": "martinmr@mit.edu"
    },
    {
      "name": "Andrei Sambra",
      "url": "https://deiu.me/"
    },
    {
      "name": "Ruben Taelman",
      "url": "https://www.rubensworks.net/"
    },
    {
      "name": "Ruben Verborgh",
      "email": "ruben@verborgh.org",
      "url": "https://ruben.verborgh.org/"
    },
    {
<<<<<<< HEAD
      "name": "Dmitri Zagidulin",
      "url": "https://github.com/dmitrizagidulin/"
=======
      "name": "Kjetil Kjernsmo",
      "email": "kjetil@inrupt.com",
      "url": "http://kjetil.kjernsmo.net/"
    },
    {
      "name": "Arne Hassel",
      "email": "arne.hassel@inrupt.com",
      "url": "https://icanhasweb.net/"
>>>>>>> be2fae30
    }
  ],
  "license": "MIT",
  "repository": {
    "type": "git",
    "url": "https://github.com/solid/node-solid-server"
  },
  "homepage": "https://github.com/solid/node-solid-server",
  "bugs": "https://github.com/solid/node-solid-server/issues",
  "dependencies": {
    "@solid/oidc-auth-manager": "^0.17.1",
    "@solid/acl-check": "^0.1.3",
    "body-parser": "^1.18.3",
    "bootstrap": "^3.3.7",
    "busboy": "^0.2.12",
    "cached-path-relative": "^1.0.2",
    "camelize": "^1.0.0",
    "cheerio": "^1.0.0-rc.2",
    "colorette": "^1.0.5",
    "commander": "^2.9.0",
    "cors": "^2.7.1",
    "debug": "^2.6.9",
    "express": "^4.16.3",
    "express-handlebars": "^3.0.0",
    "express-session": "^1.15.6",
    "extend": "^3.0.0",
    "from2": "^2.1.0",
    "fs-extra": "^2.1.0",
    "get-folder-size": "^2.0.0",
    "glob": "^7.1.1",
    "global-tunnel-ng": "^2.1.0",
    "handlebars": "^4.0.6",
    "http-proxy-middleware": "^0.18.0",
    "inquirer": "^1.0.2",
    "ip-range-check": "0.0.2",
    "is-ip": "^2.0.0",
    "li": "^1.0.1",
    "mashlib": "^0.7.15",
    "mime-types": "^2.1.11",
    "negotiator": "^0.6.0",
    "node-fetch": "^2.1.2",
    "node-forge": "^0.7.4",
    "nodemailer": "^3.1.4",
    "oidc-op-express": "^0.0.3",
    "owasp-password-strength-test": "^1.3.0",
    "rdflib": "^0.17.1",
    "recursive-readdir": "^2.1.0",
    "rimraf": "^2.5.0",
    "solid-auth-client": "^2.2.12",
    "solid-namespace": "^0.1.0",
    "solid-ws": "^0.2.3",
    "text-encoder-lite": "^1.0.1",
    "the-big-username-blacklist": "^1.5.1",
    "ulid": "^0.1.0",
    "urijs": "^1.19.1",
    "uuid": "^3.0.0",
    "valid-url": "^1.0.9",
    "validator": "^10.9.0",
    "vhost": "^3.0.2",
    "webid": "^0.3.11"
  },
  "devDependencies": {
    "@solid/oidc-op": "^0.4.0",
    "@solid/solid-auth-oidc": "^0.3.0",
    "chai": "^3.5.0",
    "chai-as-promised": "^6.0.0",
    "cross-env": "^5.2.0",
    "dirty-chai": "^1.2.2",
    "localstorage-memory": "^1.0.2",
    "mocha": "^5.1.1",
    "nock": "^9.0.14",
    "node-mocks-http": "^1.7.0",
    "nyc": "^13.0.1",
    "sinon": "^2.1.0",
    "sinon-chai": "^2.8.0",
    "snyk": "^1.88.2",
    "standard": "^8.6.0",
    "supertest": "^3.0.0",
    "whatwg-url": "^6.1.0",
    "randombytes": "^2.0.1"
  },
  "main": "index.js",
  "scripts": {
    "solid": "node ./bin/solid",
    "standard": "standard '{bin,examples,lib,test}/**/*.js'",
    "nyc": "cross-env NODE_TLS_REJECT_UNAUTHORIZED=0 nyc --reporter=text-summary mocha",
    "mocha": "cross-env NODE_TLS_REJECT_UNAUTHORIZED=0 mocha",
    "test": "npm run standard && npm run nyc",
    "clean": "rimraf config/templates config/views"
  },
  "nyc": {
    "reporter": [
      "html",
      "text-summary"
    ],
    "cache": true
  },
  "standard": {
    "globals": [
      "after",
      "afterEach",
      "before",
      "beforeEach",
      "describe",
      "it"
    ]
  },
  "bin": {
    "solid": "./bin/solid"
  },
  "engines": {
    "node": ">=8.0"
  }
}<|MERGE_RESOLUTION|>--- conflicted
+++ resolved
@@ -1,11 +1,7 @@
 {
   "name": "solid-server",
   "description": "Solid server on top of the file-system",
-<<<<<<< HEAD
-  "version": "4.4.1",
-=======
   "version": "5.0.0-beta.5",
->>>>>>> be2fae30
   "author": {
     "name": "Tim Berners-Lee",
     "email": "timbl@w3.org"
@@ -42,19 +38,13 @@
       "url": "https://ruben.verborgh.org/"
     },
     {
-<<<<<<< HEAD
       "name": "Dmitri Zagidulin",
       "url": "https://github.com/dmitrizagidulin/"
-=======
-      "name": "Kjetil Kjernsmo",
-      "email": "kjetil@inrupt.com",
-      "url": "http://kjetil.kjernsmo.net/"
     },
     {
       "name": "Arne Hassel",
       "email": "arne.hassel@inrupt.com",
       "url": "https://icanhasweb.net/"
->>>>>>> be2fae30
     }
   ],
   "license": "MIT",
