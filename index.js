"use strict";

var ldnode = require('./lib/create-app');
ldnode.createServer = require('./lib/create-server');

<<<<<<< HEAD
// ldnode dependencies
var acl = require('./lib/acl');
var metadata = require('./lib/metadata');
var header = require('./lib/header');
var LDP = require('./lib/ldp');
var login = require('./lib/login');
var parse = require('./lib/parse');
var debug = require('./lib/logging');

// Request handlers
var getHandler = require('./lib/handlers/get.js');
var postHandler = require('./lib/handlers/post.js');
var putHandler = require('./lib/handlers/put.js');
var deleteHandler = require('./lib/handlers/delete.js');
var patchHandler = require('./lib/handlers/patch.js');

// Error page handler
var errorHandler = require('./lib/handlers/error.js');

// Setting up cors
var corsSettings = cors({
    methods: [
        'OPTIONS', 'HEAD', 'GET',
        'PATCH', 'POST', 'PUT', 'DELETE'
    ],
    exposedHeaders: 'User, Location, Link, Vary, Last-Modified, Content-Length',
    credentials: true,
    maxAge: 1728000,
    origin: true
});

function ldnode (argv) {
    var ldp = new LDP(argv);
    var app = express();

    // Setting options as local variable
    app.locals.ldp = ldp;

    // Session
    app.use(session({
        secret: ldp.secret || uuid.v1(),
        saveUninitialized: false,
        resave: false
    }));

    // Adding proxy
    if (ldp.proxy) {
        proxy(app, ldp.proxy);
    }

    // Setting up routes
    app.use('/', routes());

    // Setup Express app
    if (ldp.live) {
        ws(app);
    }

    debug.server("Router attached to " + ldp.mount);

    return app;
}

function createServer(argv) {
    var app = express();
    var ldpApp = ldnode(argv);
    var ldp = ldpApp.locals.ldp;
    app.use(ldp.mount, ldpApp);

    if (ldp && (ldp.webid || ldp.key || ldp.cert) ) {
        debug.settings("SSL Private Key path: " + ldp.key);
        debug.settings("SSL Certificate path: " + ldp.cert);

        if (!ldp.cert && !ldp.key) {
            throw new Error("Missing SSL cert and SSL key to enable WebID");
        }

        if (!ldp.key && ldp.cert) {
            throw new Error("Missing path for SSL key");
        }

        if (!ldp.cert && ldp.key) {
            throw new Error("Missing path for SSL cert");
        }

        var key;
        try {
            key = fs.readFileSync(ldp.key);
        } catch(e) {
            throw new Error("Can't find SSL key in " + ldp.key);
        }

        var cert;
        try {
            cert = fs.readFileSync(ldp.cert);
        } catch(e) {
            throw new Error("Can't find SSL cert in " + ldp.cert);
        }

        var credentials = {
                key: key,
                cert: cert,
                requestCert: true
            };

        debug.settings("Private Key: " + credentials.key);
        debug.settings("Certificate: " + credentials.cert);

        return https.createServer(credentials, app);
    }

    return app;
}

function proxy (app, path) {
    debug.settings('XSS Proxy listening to ' + path);
    app.get(path, corsSettings, function (req, res) {
        debug.settings('originalUrl: ' + req.originalUrl);
        var uri = req.query.uri;
        if (!uri) {
            return res
                .status(400)
                .send("Proxy has no uri param ");
        }

        debug.settings('Proxy destination URI: ' + uri);
        request.get(uri).pipe(res);
    });
}

function routes () {
    var router = express.Router('/');

    // Add Link headers
    router.use(header.linksHandler);

    // Setting CORS
    router.use(corsSettings);

    router.use('/*', function(req, res, next) {
        getRawBody(req,
                   {
                       length: req.headers['content-length'],
                       encoding: 'utf-8' // typer.parse(req.headers['content-type']).parameters.charset
                   },
                   function(err, string) {
                       if (err) {
                           return next(err);
                       }
                       req.text = string;
                       next();
                   });
    });

    router.use('/*', login.loginHandler);

    //ACL handlers
    router.get("/*", acl.allow('Read'));
    router.head("/*", acl.allow('Read'));
    router.post("/*", acl.allow('Append'));
    router.patch("/*", acl.allow('Append'));
    router.put("/*", acl.allow('Append'));
    router.delete("/*", acl.allow('Write'));

    // Convert json-ld and nquads to turtle
    router.use('/*', parse.parseHandler);

    // Add response time
    router.use(responseTime());

    // HTTP methods handlers
    router.get('/*', getHandler.handler);
    router.head('/*', getHandler.headHandler);
    router.put('/*', putHandler.handler);
    router.delete('/*', deleteHandler.handler);
    router.post('/*', postHandler.handler);
    router.patch('/*', patchHandler.handler);

    //Error handling
    router.use(errorHandler.handler);
    return router;
}

function ws (app) {
    expressWs(app);
    app.mountpath = ''; //  needs to be set for addSocketRoute aka .ws()
    // was options.pathFilter
    app.ws('/', function(socket, res) {
        debug.subscription("incoming on " + socket.path);
        socket.on('message', function(msg) {
            debug.subscription("message = " + msg);
            // subscribeToChanges(socket, res);
        });
    });
}

ldnode.proxy = proxy;
ldnode.ws = ws;
ldnode.routes = routes;
ldnode.createServer = createServer;

module.exports = ldnode;
=======
module.exports = ldnode;
>>>>>>> 18c58b7f
<|MERGE_RESOLUTION|>--- conflicted
+++ resolved
@@ -3,209 +3,4 @@
 var ldnode = require('./lib/create-app');
 ldnode.createServer = require('./lib/create-server');
 
-<<<<<<< HEAD
-// ldnode dependencies
-var acl = require('./lib/acl');
-var metadata = require('./lib/metadata');
-var header = require('./lib/header');
-var LDP = require('./lib/ldp');
-var login = require('./lib/login');
-var parse = require('./lib/parse');
-var debug = require('./lib/logging');
-
-// Request handlers
-var getHandler = require('./lib/handlers/get.js');
-var postHandler = require('./lib/handlers/post.js');
-var putHandler = require('./lib/handlers/put.js');
-var deleteHandler = require('./lib/handlers/delete.js');
-var patchHandler = require('./lib/handlers/patch.js');
-
-// Error page handler
-var errorHandler = require('./lib/handlers/error.js');
-
-// Setting up cors
-var corsSettings = cors({
-    methods: [
-        'OPTIONS', 'HEAD', 'GET',
-        'PATCH', 'POST', 'PUT', 'DELETE'
-    ],
-    exposedHeaders: 'User, Location, Link, Vary, Last-Modified, Content-Length',
-    credentials: true,
-    maxAge: 1728000,
-    origin: true
-});
-
-function ldnode (argv) {
-    var ldp = new LDP(argv);
-    var app = express();
-
-    // Setting options as local variable
-    app.locals.ldp = ldp;
-
-    // Session
-    app.use(session({
-        secret: ldp.secret || uuid.v1(),
-        saveUninitialized: false,
-        resave: false
-    }));
-
-    // Adding proxy
-    if (ldp.proxy) {
-        proxy(app, ldp.proxy);
-    }
-
-    // Setting up routes
-    app.use('/', routes());
-
-    // Setup Express app
-    if (ldp.live) {
-        ws(app);
-    }
-
-    debug.server("Router attached to " + ldp.mount);
-
-    return app;
-}
-
-function createServer(argv) {
-    var app = express();
-    var ldpApp = ldnode(argv);
-    var ldp = ldpApp.locals.ldp;
-    app.use(ldp.mount, ldpApp);
-
-    if (ldp && (ldp.webid || ldp.key || ldp.cert) ) {
-        debug.settings("SSL Private Key path: " + ldp.key);
-        debug.settings("SSL Certificate path: " + ldp.cert);
-
-        if (!ldp.cert && !ldp.key) {
-            throw new Error("Missing SSL cert and SSL key to enable WebID");
-        }
-
-        if (!ldp.key && ldp.cert) {
-            throw new Error("Missing path for SSL key");
-        }
-
-        if (!ldp.cert && ldp.key) {
-            throw new Error("Missing path for SSL cert");
-        }
-
-        var key;
-        try {
-            key = fs.readFileSync(ldp.key);
-        } catch(e) {
-            throw new Error("Can't find SSL key in " + ldp.key);
-        }
-
-        var cert;
-        try {
-            cert = fs.readFileSync(ldp.cert);
-        } catch(e) {
-            throw new Error("Can't find SSL cert in " + ldp.cert);
-        }
-
-        var credentials = {
-                key: key,
-                cert: cert,
-                requestCert: true
-            };
-
-        debug.settings("Private Key: " + credentials.key);
-        debug.settings("Certificate: " + credentials.cert);
-
-        return https.createServer(credentials, app);
-    }
-
-    return app;
-}
-
-function proxy (app, path) {
-    debug.settings('XSS Proxy listening to ' + path);
-    app.get(path, corsSettings, function (req, res) {
-        debug.settings('originalUrl: ' + req.originalUrl);
-        var uri = req.query.uri;
-        if (!uri) {
-            return res
-                .status(400)
-                .send("Proxy has no uri param ");
-        }
-
-        debug.settings('Proxy destination URI: ' + uri);
-        request.get(uri).pipe(res);
-    });
-}
-
-function routes () {
-    var router = express.Router('/');
-
-    // Add Link headers
-    router.use(header.linksHandler);
-
-    // Setting CORS
-    router.use(corsSettings);
-
-    router.use('/*', function(req, res, next) {
-        getRawBody(req,
-                   {
-                       length: req.headers['content-length'],
-                       encoding: 'utf-8' // typer.parse(req.headers['content-type']).parameters.charset
-                   },
-                   function(err, string) {
-                       if (err) {
-                           return next(err);
-                       }
-                       req.text = string;
-                       next();
-                   });
-    });
-
-    router.use('/*', login.loginHandler);
-
-    //ACL handlers
-    router.get("/*", acl.allow('Read'));
-    router.head("/*", acl.allow('Read'));
-    router.post("/*", acl.allow('Append'));
-    router.patch("/*", acl.allow('Append'));
-    router.put("/*", acl.allow('Append'));
-    router.delete("/*", acl.allow('Write'));
-
-    // Convert json-ld and nquads to turtle
-    router.use('/*', parse.parseHandler);
-
-    // Add response time
-    router.use(responseTime());
-
-    // HTTP methods handlers
-    router.get('/*', getHandler.handler);
-    router.head('/*', getHandler.headHandler);
-    router.put('/*', putHandler.handler);
-    router.delete('/*', deleteHandler.handler);
-    router.post('/*', postHandler.handler);
-    router.patch('/*', patchHandler.handler);
-
-    //Error handling
-    router.use(errorHandler.handler);
-    return router;
-}
-
-function ws (app) {
-    expressWs(app);
-    app.mountpath = ''; //  needs to be set for addSocketRoute aka .ws()
-    // was options.pathFilter
-    app.ws('/', function(socket, res) {
-        debug.subscription("incoming on " + socket.path);
-        socket.on('message', function(msg) {
-            debug.subscription("message = " + msg);
-            // subscribeToChanges(socket, res);
-        });
-    });
-}
-
-ldnode.proxy = proxy;
-ldnode.ws = ws;
-ldnode.routes = routes;
-ldnode.createServer = createServer;
-
-module.exports = ldnode;
-=======
-module.exports = ldnode;
->>>>>>> 18c58b7f
+module.exports = ldnode;