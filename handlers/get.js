/*jslint node: true*/
"use strict";

var mime = require('mime');
var fs = require('fs');
var glob = require('glob');
var path = require('path');
var $rdf = require('rdflib');
var S = require('string');

var debug = require('../logging').handlers;
var acl = require('../acl.js');
var header = require('../header.js');
var metadata = require('../metadata.js');
var ns = require('../vocab/ns.js').ns;
var file = require('../fileStore.js');
var subscription = require('../subscription.js');

var ldpVocab = require('../vocab/ldp.js');
var metaExtension = '.meta';
var turtleExtension = '.ttl';

function get(req, res, includeBody) {
    var ldp = req.app.locals.ldp;
    var uri = file.uriBase(req);

    // Add request to subscription service
    if (req.path.slice(-ldp.suffixChanges.length) ===
        ldp.suffixChanges) {
        debug("GET -- Subscribed to ", req.originalUrl);
        return subscription.subscribeToChanges(req, res);
    }

    // Set headers
    res.header('MS-Author-Via', 'SPARQL');

    // Set live updates
    if (ldp.live) {
        // Note not yet in
        // http://www.iana.org/assignments/link-relations/link-relations.xhtml
        header.addLink(res, req.originalUrl + ldp.suffixChanges, 'changes');
        // res.header('Link' , '' + req.path + ldp.suffixSSE + ' ; rel=events' );
        // overwrites the pevious
        res.header('Updates-Via', req.originalUrl + ldp.suffixChanges);
    }

    if (includeBody) {
        debug('GET -- ' + req.originalUrl);
    } else {
        debug('HEAD -- ' + req.originalUrl);
    }

<<<<<<< HEAD
    var filename = file.uriToFilename(req.path, ldp.root);
=======
    var filename = file.uriToFilename(req.path, options.root);
    var baseUri = file.uriBase(req);
    var aclLink = file.getResourceLink(filename, baseUri,
                                       options.root, options.suffixAcl,
                                      metaExtension);
    var metaLink = file.getResourceLink(filename, baseUri,
                                        options.root, metaExtension,
                                       options.suffixAcl);
    header.addLink(res, aclLink, 'acl');
    header.addLink(res, metaLink, 'describedBy');
>>>>>>> 8f275c28

    ldp.stat(filename, function(err, stats) {
        if (err) {
            // File does not exist
            if (glob.hasMagic(filename)) {
                debug("GET/HEAD -- Glob request");
                return globHandler();
            }
            debug('GET/HEAD -- Read error: ' + err);
            return res
                .status(404)
                .send("Can't read file: " + err);
        }

        // Just return resource exists
        if (!includeBody) {
            return res.sendStatus(200);
        }

        // Found a container
        if (stats.isDirectory()) {
            return ldp.readContainerMeta(filename, function(err, data) {
                if (err) {
                    debug('GET/HEAD -- Read error:' + err);
                    return res
                        .status(err.status)
                        .send(err.message);
                }
                ldp.listContainer(filename, uri, data, function (err, data) {
                    if (err) {
                        return res
                            .status(err.status)
                            .send(err.message);
                    }
                    // TODO this should be added as a middleware in the routes
                    res.locals.turtleData = data;
                    return parseLinkedData(req, res);
                });
            });
        }
        else {
            return ldp.readFile(filename, function (err, data) {
                // Error when reading
                if (err) {
                    debug('GET/HEAD -- Read error:' + err);
                    return res
                        .status(err.status)
                        .send(err.message);
                }

                // File retrieved
                debug('GET/HEAD -- Read Ok. Bytes read: ' + data.length);

                var contentType = mime.lookup(filename);
                res.set('content-type', contentType);
                debug('GET/HEAD -- content-type: ' + contentType);

                // Consider acl and meta files text/turtle
                if (path.extname(filename) === ldp.suffixAcl ||
                    path.basename(filename) === turtleExtension ||
                    path.basename(filename) === metaExtension) {
                    contentType = 'text/turtle';
                }

                // if data is text/turtle, parse it
                if (contentType === 'text/turtle') {
                    // TODO this should be added as a middleware in the routes
                    res.locals.turtleData = data;
                    return parseLinkedData(req, res);
                }

                // Otherwise, just send the data
                res.status(200).send(data);
            });
        }
    });

    function globHandler() {
        glob(filename, globOptions, function(err, matches) {
            if (err || matches.length === 0) {
                debug("GET/HEAD -- No files matching the pattern");
                return res.sendStatus(404);
            }

            // Matches found
            var globGraph = $rdf.graph();
            matches.forEach(function(match) {
                try {
                    var baseUri = file.filenameToBaseUri(match, uri, ldp.root);
                    var fileData = fs.readFileSync(
                        match,
                        { encoding: "utf8" });

                    if (S(match).endsWith(".ttl") && aclAllow(match)) {
                        $rdf.parse(
                            fileData,
                            globGraph,
                            baseUri,
                            'text/turtle');
                    }
                } catch (readErr) {
                    debug('GET -- Error in globHandler' + readErr);
                    return;
                }
            });

            var data = $rdf.serialize(
                undefined,
                globGraph,
                null,
                'text/turtle');
            // TODO this should be added as a middleware in the routes
            res.locals.turtleData = data;
            return parseLinkedData(req, res);
        });
    }

    function aclAllow(match) {
        if (!ldp.webid) {
            return true;
        }

        var relativePath = '/' +
            path.relative(ldp.root, match);

        req.path = relativePath;
        var allow = acl.allow("Read", req, res);

        if (allow.status === 200) {
            return true;
        } else {
            return false;
        }
    }
}

function parseLinkedData(req, res) {
    var ldp = req.app.locals.ldp;
    var filename = file.uriToFilename(req.path, ldp.root);
    var uri = file.uriBase(req);
    var turtleData = res.locals.turtleData;

    var accept = header.parseAcceptHeader(req) || 'text/turtle';
    var baseUri = file.filenameToBaseUri(filename, uri, ldp.root);

    // Handle Turtle Accept header
    if (accept === 'text/turtle' ||
        accept === 'text/n3' ||
        accept === 'application/turtle' ||
        accept === 'application/n3') {
        return res.status(200)
            .set('content-type', accept)
            .send(turtleData);
    }

    //Handle other file types
    var resourceGraph = $rdf.graph();
    try {
        $rdf.parse(turtleData, resourceGraph, baseUri, 'text/turtle');
    } catch (err) {
        debug("GET/HEAD -- Error parsing data: " + err);
        return res
            .status(500)
            .send(err);
    }

    $rdf.serialize(undefined, resourceGraph, null, accept, function(err, result) {
        if (result === undefined || err) {
            debug("GET/HEAD -- Serialization error: " + err);
            return res.sendStatus(500);
        }

        return res
            .status(200)
            .set('content-type', accept)
            .send(result);
    });
}

var globOptions = {
    noext: true,
    nobrace: true
};

function getHandler(req, res) {
    get(req, res, true);
}

function headHandler(req, res) {
    get(req, res, false);
}

exports.handler = getHandler;
exports.headHandler = headHandler;<|MERGE_RESOLUTION|>--- conflicted
+++ resolved
@@ -50,20 +50,21 @@
         debug('HEAD -- ' + req.originalUrl);
     }
 
-<<<<<<< HEAD
     var filename = file.uriToFilename(req.path, ldp.root);
-=======
-    var filename = file.uriToFilename(req.path, options.root);
     var baseUri = file.uriBase(req);
-    var aclLink = file.getResourceLink(filename, baseUri,
-                                       options.root, options.suffixAcl,
-                                      metaExtension);
-    var metaLink = file.getResourceLink(filename, baseUri,
-                                        options.root, metaExtension,
-                                       options.suffixAcl);
+
+    var aclLink = file.getResourceLink(
+        filename, baseUri,
+        ldp.root, ldp.suffixAcl,
+        metaExtension);
+
+    var metaLink = file.getResourceLink(
+        filename, baseUri,
+        ldp.root, metaExtension,
+        ldp.suffixAcl);
+
     header.addLink(res, aclLink, 'acl');
     header.addLink(res, metaLink, 'describedBy');
->>>>>>> 8f275c28
 
     ldp.stat(filename, function(err, stats) {
         if (err) {
